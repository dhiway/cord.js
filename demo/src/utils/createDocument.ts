import * as Cord from '@cord.network/sdk'

/**
 * It creates a document from a schema, content, holder, issuer, authorization and registry
 * @param holder - The DID of the document holder.
 * @param issuer - The DID of the issuer of the document.
 * @param schema - The schema of the document.
 * @param authorization - The authorization id of the issuer.
 * @param registry - The registry where the document is linked.
 * @returns A document
 */
export async function createDocument(
  holder: Cord.DidUri,
  issuer: Cord.DidUri,
  schema: Cord.ISchema,
  authorization: Cord.AuthorizationId,
  registry: Cord.RegistryId,
  signCallback: Cord.SignCallback
): Promise<Cord.IDocument> {
  const content = Cord.Content.fromSchemaAndContent(
    schema,
    {
      name: 'Alice',
      age: 29,
      id: '123456789987654321',
      country: 'India',
      address: {
        street: 'a',
        pin: 54032,
        location: {
          state: 'karnataka',
<<<<<<< HEAD
          country: 'india',
        },
      },
=======
        }
      }
>>>>>>> 7822d89d
    },
    holder,
    issuer
  )
  const document = Cord.Document.fromContent({
    content,
    authorization,
    registry,
    signCallback,
    options: {},
  })
  return document
}<|MERGE_RESOLUTION|>--- conflicted
+++ resolved
@@ -29,14 +29,9 @@
         pin: 54032,
         location: {
           state: 'karnataka',
-<<<<<<< HEAD
           country: 'india',
         },
       },
-=======
-        }
-      }
->>>>>>> 7822d89d
     },
     holder,
     issuer
