--- conflicted
+++ resolved
@@ -27,7 +27,6 @@
 
     const api = Cord.ConfigService.get('api')
     const chainIdentifier = Cord.Stream.idToChain(presentation.identifier)
-<<<<<<< HEAD
 
     stream = await cord_api_query('stream', 'streams', chainIdentifier)
 
@@ -36,11 +35,6 @@
       stream = Cord.Stream.fromChain(streamOnChain, chainIdentifier)
     }
     if (stream.revoked) {
-=======
-    const streamOnChain = await api.query.stream.streams(chainIdentifier)
-    const stream = Cord.Stream.fromChain(streamOnChain, chainIdentifier)
-    if (stream.streamHash !== presentation.documentHash) {
->>>>>>> 2153124f
       return false
     }
     const attestationOnChain = await api.query.stream.attestations(chainIdentifier, presentation.documentHash)
@@ -48,15 +42,9 @@
     if (attest.revoked) {
       return false
     }
-<<<<<<< HEAD
     return trustedIssuerUris.includes(stream.issuer)
   } catch  (err: any) {
     console.log(err);
-=======
-
-    return trustedIssuerUris.includes(attest.creator)
-  } catch {
->>>>>>> 2153124f
     return false
   }
 }