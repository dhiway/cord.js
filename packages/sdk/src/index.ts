--- conflicted
+++ resolved
@@ -10,8 +10,5 @@
 //export * as Asset from '@cord.network/asset'
 export * as Utils from '@cord.network/utils'
 export * as Registries from '@cord.network/registries'
-<<<<<<< HEAD
 export * as Entries from '@cord.network/entries'
-=======
->>>>>>> 44c338e2
 export * from '@cord.network/types'