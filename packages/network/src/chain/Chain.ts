/* eslint-disable import/no-extraneous-dependencies */
/**
 * Chain bridges that connects the SDK and the CORD Chain.
 *
 * Communicates with the chain via WebSockets and can [[listenToBlocks]]. It exposes the [[signTx]] function that performs the necessary tx signing.
 *
 * @packageDocumentation
 * @module Chain
 */
import { SubmittableResult } from '@polkadot/api'
import { AnyNumber } from '@polkadot/types/types'

import { ConfigService, cordApiTx } from '@cord.network/config'
import type {
  ISubmittableResult,
  KeyringPair,
  SubmittableExtrinsic,
  SubscriptionPromise,
} from '@cord.network/types'
import { SDKErrors } from '@cord.network/utils'
import { ErrorHandler } from '../errorhandling/index.js'
import { makeSubscriptionPromise } from './SubscriptionPromise.js'

const log = ConfigService.LoggingFactory.getLogger('Chain')

export const TxOutdated = 'Transaction is outdated'
export const TxPriority = 'Priority is too low:'
export const TxDuplicate = 'Transaction Already Imported'
/**
 * Evaluator resolves on extrinsic reaching status "is ready".
 *
 * @param result Submission result.
 * @returns Whether the extrinsic reached status "is ready".
 */
export function IS_READY(result: ISubmittableResult): boolean {
  return result.status.isReady
}

/**
 * Evaluator resolves on extrinsic reaching status "in block".
 *
 * @param result Submission result.
 * @returns Whether the extrinsic reached status "in block".
 */
export function IS_IN_BLOCK(result: ISubmittableResult): boolean {
  return result.isInBlock
}

/**
 * Evaluator resolves on extrinsic reaching status "success".
 *
 * @param result Submission result.
 * @returns Whether the extrinsic reached status "success".
 */
export function EXTRINSIC_EXECUTED(result: ISubmittableResult): boolean {
  return ErrorHandler.extrinsicSuccessful(result)
}

/**
 * Evaluator resolves on extrinsic reaching status "finalized".
 *
 * @param result Submission result.
 * @returns Whether the extrinsic reached status "finalized".
 */
export function IS_FINALIZED(result: ISubmittableResult): boolean {
  return result.isFinalized
}

/**
 * Evaluator resolves on extrinsic reaching status "is error".
 *
 * @param result Submission result.
 * @returns Whether the extrinsic reached status "is error" and the error itself.
 */
export function IS_ERROR(
  result: ISubmittableResult
): boolean | Error | undefined {
  return result.isError || result.internalError
}

/**
 * Evaluator resolves on extrinsic reaching status "is ready".
 *
 * @param result Submission result.
 * @returns Whether the extrinsic reached status "is ready".
 */
export function EXTRINSIC_FAILED(result: ISubmittableResult): boolean {
  return ErrorHandler.extrinsicFailed(result)
}

function defaultResolveOn(): SubscriptionPromise.ResultEvaluator {
  return ConfigService.isSet('submitTxResolveOn')
    ? ConfigService.get('submitTxResolveOn')
    : IS_FINALIZED
}

/**
 * Submits a signed SubmittableExtrinsic and attaches a callback to monitor the inclusion status of the transaction
 * and possible errors in the execution of extrinsics. Returns a promise to that end which by default resolves upon
 * finalization or rejects if any errors occur during submission or execution of extrinsics. This behavior can be adjusted via optional parameters or via the [[ConfigService]].
 *
 * Transaction fees will apply whenever a transaction fee makes it into a block, even if extrinsics fail to execute correctly!
 *
 * @param tx The SubmittableExtrinsic to be submitted. Most transactions need to be signed, this must be done beforehand.
 * @param opts Allows overwriting criteria for resolving/rejecting the transaction result subscription promise. These options take precedent over configuration via the ConfigService.
 * @returns A promise which can be used to track transaction status.
 * If resolved, this promise returns ISubmittableResult that has led to its resolution.
 */
export async function submitSignedTx(
  tx: SubmittableExtrinsic,
  opts: Partial<SubscriptionPromise.Options> = {}
): Promise<ISubmittableResult> {
  const {
    resolveOn = defaultResolveOn(),
    rejectOn = (result: ISubmittableResult) =>
      EXTRINSIC_FAILED(result) || IS_ERROR(result),
  } = opts

  const api = ConfigService.get('api')
  if (!api.hasSubscriptions) {
    throw new SDKErrors.SubscriptionsNotSupportedError()
  }

  log.info(`Submitting ${tx.method}`)
  const { promise, subscription } = makeSubscriptionPromise({
    ...opts,
    resolveOn,
    rejectOn,
  })

  let latestResult: SubmittableResult | undefined
  const unsubscribe = await tx.send((result) => {
    latestResult = result
    subscription(result)
  })

  function handleDisconnect(): void {
    const result = new SubmittableResult({
      events: latestResult?.events || [],
      internalError: new Error('connection error'),
      status:
        latestResult?.status ||
        api.registry.createType('ExtrinsicStatus', 'future'),
      txHash: api.registry.createType('Hash'),
    })
    subscription(result)
  }

  api.once('disconnected', handleDisconnect)

  try {
    return await promise
  } catch (e) {
    throw ErrorHandler.getExtrinsicError(e as ISubmittableResult) || e
  } finally {
    unsubscribe()
    api.off('disconnected', handleDisconnect)
  }
}

export const dispatchTx = submitSignedTx

/**
 * Signs and submits the SubmittableExtrinsic with optional resolution and rejection criteria.
 *
 * @param tx The generated unsigned SubmittableExtrinsic to submit.
 * @param signer The [[CordKeyringPair]] used to sign the tx.
 * @param opts.nonce
 * @param opts Partial optional criteria for resolving/rejecting the promise.
 * @param opts.tip Optional amount of Femto to tip the validator.
 * @returns Promise result of executing the extrinsic, of type ISubmittableResult.
 */
export async function signAndSubmitTx(
  tx: SubmittableExtrinsic,
  signer: KeyringPair,
  {
    nonce = -1,
    ...opts
<<<<<<< HEAD
  }: Partial<SubscriptionPromise.Options> & Partial<{ tip: AnyNumber }> = {}
): Promise<any> {
  try {
    const submit = await cordApiTx(tx, 'signAndSubmit')

    if (!submit) {
      const signedTx = await tx.signAsync(signer, { tip, nonce: -1 })
      return submitSignedTx(signedTx, opts)
    }

    return submit
  } catch (error) {
    return error
  }
=======
  }: Partial<SubscriptionPromise.Options> & Partial<{ nonce: AnyNumber }> = {}
): Promise<ISubmittableResult> {
  const signedTx = await tx.signAsync(signer, { nonce })
  return submitSignedTx(signedTx, opts)
>>>>>>> 64281131
}<|MERGE_RESOLUTION|>--- conflicted
+++ resolved
@@ -176,7 +176,6 @@
   {
     nonce = -1,
     ...opts
-<<<<<<< HEAD
   }: Partial<SubscriptionPromise.Options> & Partial<{ tip: AnyNumber }> = {}
 ): Promise<any> {
   try {
@@ -191,10 +190,4 @@
   } catch (error) {
     return error
   }
-=======
-  }: Partial<SubscriptionPromise.Options> & Partial<{ nonce: AnyNumber }> = {}
-): Promise<ISubmittableResult> {
-  const signedTx = await tx.signAsync(signer, { nonce })
-  return submitSignedTx(signedTx, opts)
->>>>>>> 64281131
 }